--- conflicted
+++ resolved
@@ -42,9 +42,6 @@
 \providecommand{\tightlist}{%
   \setlength{\itemsep}{0pt}\setlength{\parskip}{0pt}}
 
-<<<<<<< HEAD
-% Code blocks
-=======
 % Font:
 \setmainfont{TeX Gyre Pagella}
 
@@ -114,7 +111,6 @@
 % knows whether the 'variable' `verbatim-in-note` is True, and
 % If it is, it asks for a  LaTeX package that solves the dilemma:
 $if(verbatim-in-note)$
->>>>>>> 100716a3
 \usepackage{fancyvrb}
 \setmonofont[Mapping=tex-text,Scale=0.7]{DejaVu Sans Mono}
 
@@ -211,11 +207,6 @@
 \usepackage{enumerate}
 $endif$
 
-<<<<<<< HEAD
-$if(tables)$
-\usepackage{array}
-=======
-
 % Table formatting:
 % What if you make a table? -- Pandoc knows, of course, and
 % then declares that its  variable `table` is True and
@@ -231,7 +222,6 @@
 % Some unpleasantness with table formatting must be corrected.
 
 % -- This is needed because raggedright in table elements redefines \\:
->>>>>>> 100716a3
 \newcommand{\PreserveBackslash}[1]{\let\temp=\\#1\let\\=\temp}
 \let\PBS=\PreserveBackslash
 $endif$
@@ -244,12 +234,6 @@
 $if(subscript)$
 \newcommand{\textsubscr}[1]{\ensuremath{_{\scriptsize\textrm{#1}}}}
 $endif$
-
-<<<<<<< HEAD
-% Images. 
-=======
-
-% Web-style links:
 
 % markdown inclines us to use links, since our texts can be made into html.
 % Why not have clickable blue links even in
@@ -280,8 +264,6 @@
 % commands and drawing packages.  Today we want to import .jpg files we make with
 % our smart phones or whatever:
 
-$if(graphics)$
->>>>>>> 100716a3
 \usepackage{graphicx}
 % -- We will generate all images so they have a width \maxwidth. This means
 % -- that they will get their normal width if they fit onto the page, but
@@ -369,27 +351,8 @@
 \newcommand{\cmark}{\ding{51}}
 \newcommand{\xmark}{\ding{55}}
 
-<<<<<<< HEAD
+
 %% Document structure and body content
-=======
-% At last:
-% The document itself!:
-
-% After filling in all these blanks above, or erasing them
-% where they are not needed, Pandoc has finished writing the
-% famous LaTeX *preamble* for your document.
-% Now comes the all-important command \begin{document}
-% which as you can see, will be paired with an \end{document} at the end.
-% Pandoc knows whether you have a title, and has already
-% specified what it is; if so, it demands that the title be rendered.
-% Pandoc knows whether you want a table of contents, you
-% specify this on the command line.
-% Then, after fiddling with alignments, there comes the real
-% business: pandoc slaps its rendering of your text in the place of
-% the variable `body`
-% It then concludes the document it has been writing.
-
->>>>>>> 100716a3
 \begin{document}
 
 $if(title)$
