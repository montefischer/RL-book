# Processes and Planning Algorithms

## Markov Processes {#sec:mrp-chapter}

This book is about "Sequential Decisioning under Sequential Uncertainty". In this chapter, we will ignore the "sequential decisioning" aspect and focus just on the "sequential uncertainty" aspect.

### The Concept of *State* in a Process

For a gentle introduction to the concept of *State*, we start with an informal notion of the terms *Process* and *State* (this will be formalized later in this chapter). Informally, think of a Process as producing a sequence of random outcomes at discrete time steps that we'll index by a time variable $t = 0, 1, 2, \ldots$. The random outcomes produced by a process might be key financial/trading/business metrics one cares about, such as prices of financial derivatives or the value of a portfolio held by an investor. To understand and reason about the evolution of these random outcomes of a process, it is beneficial to focus on the internal representation of the process at each point in time $t$, that is fundamentally responsible for driving the outcomes produced by the process. We refer to this internal representation of the process at time $t$ as the (random) *state* of the process at time $t$ and denote it as $S_t$. Specifically, we are interested in the probability of the next state $S_{t+1}$, given the present state $S_t$ and the past states $S_0, S_1, \ldots, S_{t-1}$, i.e., $\mathbb{P}[S_{t+1}|S_t, S_{t-1}, \ldots, S_0]$. So to clarify, we distinguish between the internal representation (*state*) and the output (outcomes) of the Process. The *state* could be any data type - it could be something as simple as the daily closing price of a single stock, or it could be something quite elaborate like the number of shares of each publicly traded stock held by each bank in the U.S., as noted at the end of each week. 

### Understanding Markov Property from Stock Price Examples

We will be learning about Markov Processes in this chapter and these processes have *States* that possess a property known as the *Markov Property*. So we will now learn about the *Markov Property of States*. Let us develop some intuition for this property with some examples of random evolution of stock prices over time. 

To aid with the intuition, let us pretend that stock prices take on only integer values and that it's acceptable to have zero or negative stock prices. Let us denote the stock price at time $t$ as $X_t$. Let us assume that from time step $t$ to the next time step $t+1$, the stock price can either go up by 1 or go down by 1, i.e., the only two outcomes for $X_{t+1}$ are $X_t + 1$ or $X_t - 1$. To understand the random evolution of the stock prices in time, we just need to quantify the probability of an up-move $\mathbb{P}[X_{t+1} = X_t + 1]$ since the probability of a down-move $\mathbb{P}[X_{t+1} = X_t - 1] = 1 - \mathbb{P}[X_{t+1} = X_t + 1]$. We will consider 3 different processes for the evolution of stock prices. These 3 processes will prescribe $\mathbb{P}[X_{t+1} = X_t + 1]$ in 3 different ways.

**Process 1**:
$$\mathbb{P}[X_{t+1} = X_t + 1] = \frac 1 {1 + e^{-\alpha_1(L - X_t)}}$$
where $L$ is an arbitrary reference level and $\alpha_1 \in \mathbb{R}_{\geq 0}$ is a "pull strength" parameter. Note that this probability is defined as a [logistic function](https://en.wikipedia.org/wiki/Logistic_function) of $L - X_t$ with the steepness of the logistic function controlled by the parameter $\alpha_1$ (see Figure \ref{fig:logistic})

<div style="text-align:center" markdown="1">
![Logistic Curves \label{fig:logistic}](./chapter2/logistic_curves.png "Logistic Curves")
</div>
 The way to interpret this logistic function of $L-X_t$ is that if $X_t$ is greater than the reference level $L$ (making $\mathbb{P}[X_{t+1} = X_t + 1] < 0.5$), then there is more of a down-pull than an up-pull. Likewise, if $X_t$ is less than $L$, then there is more of an up-pull. The extent of the pull is controlled by the magnitude of the parameter $\alpha_1$. We refer to this behavior as *mean-reverting behavior*, meaning the stock price tends to revert to the "mean" (i.e., to the reference level $L$).

We can model the state $S_t = X_t$ and note that the probabilities of the next state $S_{t+1}$ depend only on the current state $S_t$ and not on the previous states $S_0, S_1, \ldots, S_{t-1}$. Informally, we phrase this property as: "The future is independent of the past given the present". Formally, we can state this property of the states as:
$$\mathbb{P}[S_{t+1}|S_t, S_{t-1}, \ldots, S_0] = \mathbb{P}[S_{t+1}|S_t]\text{ for all } t \geq 0$$
This is a highly desirable property since it helps make the mathematics of such processes much easier and the computations much more tractable. We call this the *Markov Property* of States, or simply that these are *Markov States*. 

Let us now code this up. First, we create a dataclass to represent the dynamics of this process. As you can see in the code below, the dataclass `Process1` contains two attributes `level_param: int` and `alpha1: float = 0.25` to represent $L$ and $\alpha_1$ respectively. It contains the method `up_prob` to calculate $\mathbb{P}[X_{t+1} = X_t + 1]$ and the method `next_state`, which samples from a Bernoulli distribution (whose probability is obtained from the method `up_prob`) and creates the next state $S_{t+1}$ from the current state $S_t$. Also, note the nested dataclass `State` meant to represent the state of Process 1 (it's only attribute `price: int` reflects the fact that the state consists of only the current price, which is an integer).


```python
import numpy as np
from dataclasses import dataclass

@dataclass
class Process1:
    @dataclass
    class State:
        price: int

    level_param: int  # level to which price mean-reverts
    alpha1: float = 0.25  # strength of mean-reversion (non-negative value)

    def up_prob(self, state: State) -> float:
        return 1. / (1 + np.exp(-self.alpha1 * (self.level_param - state.price)))

    def next_state(self, state: State) -> State:
        up_move: int = np.random.binomial(1, self.up_prob(state), 1)[0]
        return Process1.State(price=state.price + up_move * 2 - 1)
```


Next, we write a simple simulator using Python's generator functionality (using `yield`) as follows:

```python
def simulation(process, start_state):
    state = start_state
    while True:
        yield state
        state = process.next_state(state)
```

Now we can use this simulator function to generate sampling traces. In the following code, we generate `num_traces` number of sampling traces over `time_steps` number of time steps starting from a price $X_0$ of `start_price`. The use of Python's generator feature lets us do this "lazily" (on-demand) using the ``itertools.islice`` function.

```python
import itertools

def process1_price_traces(
    start_price: int,
    level_param: int,
    alpha1: float,
    time_steps: int,
    num_traces: int
) -> np.ndarray:
    process = Process1(level_param=level_param, alpha1=alpha1)
    start_state = Process1.State(price=start_price)
    return np.vstack([
        np.fromiter((s.price for s in itertools.islice(
            simulation(process, start_state),
            time_steps + 1
        )), float) for _ in range(num_traces)])
```

The entire code is in the file [rl/chapter2/stock_price_simulations.py][stock_price_simulations.py]. We encourage you to play with this code with different ``start_price, level_param, alpha1, time_steps, num_traces``. You can plot graphs of sampling traces of the stock price, or plot graphs of the terminal distributions of the stock price at various time points (both of these plotting functions are made available for you in this code).

Now let us consider a different process.

**Process 2**:
$$\mathbb{P}[X_{t+1} = X_t + 1] =
\begin{cases}
0.5 (1 - \alpha_2(X_t - X_{t-1})) & \text{if } t > 0\\
0.5 & \text{if } t = 0
\end{cases}
$$
where $\alpha_2$ is a "pull strength" parameter in the closed interval $[0, 1]$. The intuition here is that the direction of the next move $X_{t+1} - X_t$ is biased in the reverse direction of the previous move $X_t - X_{t-1}$ and the extent of the bias is controlled by the parameter $\alpha_2$. 

We note that if we model the state $S_t$ as $X_t$, we won't satisfy the Markov Property because the probabilities of $X_{t+1}$ depend on not just $X_t$ but also on $X_{t-1}$. However, we can perform a little trick here and create an augmented state $S_t$ consisting of the pair
$(X_t, X_t - X_{t-1})$. In case $t=0$, the state $S_0$ can assume the value $(X_0, Null)$ where $Null$ is just a symbol denoting the fact that there have been no stock price movements thus far. With the state $S_t$ as this pair $(X_t, X_t - X_{t-1})$ , we can see that the Markov Property is indeed satisfied:
$$\mathbb{P}[(X_{t+1}, X_{t+1} - X_t)|(X_t, X_t - X_{t-1}), (X_{t-1}, X_{t-1} - X_{t-2}), \ldots, (X_0, Null)]$$
$$= \mathbb{P}[(X_{t+1}, X_{t+1} - X_t)|(X_t, X_t - X_{t-1})] = 0.5(1 - \alpha_2(X_{t+1} - X_t)(X_t - X_{t-1}))$$

It would be natural to wonder why the state doesn't comprise of simply $X_t - X_{t-1}$ - in other words, why is $X_t$ also required to be part of the state. It is true that knowledge of simply $X_t - X_{t-1}$ fully determines the probabilities of $X_{t+1} - X_t$. So if we set the state to be simply $X_t - X_{t-1}$ at any time step $t$, then we do get a Markov Process with just two states +1 and -1 (with probability transitions between them). However, this simple Markov Process doesn't tell us what the value of stock price $X_t$ is by looking at the state $X_t - X_{t-1}$ at time $t$. In this application, we not only care about Markovian state transition probabilities, but we also care about knowledge of stock price at any time $t$ from knowledge of the state at time $t$. Hence, we model the state as the pair $(X_t, X_{t-1})$.
 
Note that if we had modeled the state $S_t$ as the entire stock price history $(X_0, X_1, \ldots, X_t)$, then the Markov Property would be satisfied trivially. The Markov Property would also be satisfied if we had modeled the state $S_t$ as the pair $(X_t, X_{t-1})$ for $t > 0$ and $S_0$ as $(X_0, Null)$. However, our choice of $S_t := (X_t, X_t - X_{t-1})$ is the "simplest/minimal" internal representation. In fact, in this entire book, our endeavor in modeling states for various processes is to ensure the Markov Property with the "simplest/minimal" representation for the state.
 The corresponding dataclass for Process 2 is shown below:
 
 ```python
handy_map: Mapping[Optional[bool], int] = {True: -1, False: 1, None: 0}

@dataclass
class Process2:
    @dataclass
    class State:
        price: int
        is_prev_move_up: Optional[bool]

    alpha2: float = 0.75  # strength of reverse-pull (value in [0,1])

    def up_prob(self, state: State) -> float:
        return 0.5 * (1 + self.alpha2 * handy_map[state.is_prev_move_up])

    def next_state(self, state: State) -> State:
        up_move: int = np.random.binomial(1, self.up_prob(state), 1)[0]
        return Process2.State(
            price=state.price + up_move * 2 - 1,
            is_prev_move_up=bool(up_move)
        )
```

The code for generation of sampling traces of the stock price is almost identical to the code we wrote for Process 1.

```python
def process2_price_traces(
    start_price: int,
    alpha2: float,
    time_steps: int,
    num_traces: int
) -> np.ndarray:
    process = Process2(alpha2=alpha2)
    start_state = Process2.State(price=start_price, is_prev_move_up=None)
    return np.vstack([
        np.fromiter((s.price for s in itertools.islice(
            simulation(process, start_state),
            time_steps + 1
        )), float) for _ in range(num_traces)])
```
 
 Now let us look at a more complicated process.

**Process 3**: This is an extension of Process 2 where the probability of next movement depends not only on the last movement, but on all past movements. Specifically, it depends on the number of past up-moves (call it $U_t = \sum_{i=1}^t \max(X_i - X_{i-1}, 0)$) relative to the number of past down-moves (call it $D_t = \sum_{i=1}^t \max(X_{i-1} - X_i, 0)$) in the following manner:
$$\mathbb{P}[X_{t+1} = X_t + 1] =
\begin{cases}
\frac 1 {1 + (\frac {U_t + D_t} {D_t} - 1)^{\alpha_3}} & \text{if } t > 0\\
0.5 & \text{if } t = 0
\end{cases}
$$
where $\alpha_3 \in \mathbb{R}_{\geq 0}$ is a "pull strength" parameter. Let us view the above probability expression as:
$$f(\frac {D_t} {U_t + D_t}; \alpha_3)$$
where $f: [0, 1] \rightarrow [0, 1]$ is a sigmoid-shaped function
 $$f(x; \alpha) = \frac 1 {1 + (\frac 1 x - 1)^{\alpha}}$$
 whose steepness at $x=0.5$ is controlled by the parameter $\alpha$ (note: values of $\alpha < 1$ will produce an inverse sigmoid as seen in Figure \ref{fig:unit_sigmoid} which shows unit-sigmoid functions $f$ for different values of $\alpha$). 

<div style="text-align:center" markdown="1">
![Unit-Sigmoid Curves \label{fig:unit_sigmoid}](./chapter2/unit_sigmoid_curves.png "Unit-Sigmoid Curves")
</div>
 The probability of next up-movement is fundamentally dependent on the quantity $\frac {D_t} {U_t + D_t}$ (the function $f$ simply serves to control the extent of the "reverse pull"). $\frac {D_t} {U_t + D_t}$ is the fraction of past time steps when there was a down-move. So, if number of down-moves in history are greater than number of up-moves in history, then there will be more of an up-pull than a down-pull for the next price movement $X_{t+1} - X_t$ (likewise, the other way round when $U_t > D_t$). The extent of this "reverse pull" is controlled by the "pull strength" parameter $\alpha_3$ (governed by the sigmoid-shaped function $f$).

Again, note that if we model the state $S_t$ as $X_t$, we won't satisfy the Markov Property because the probabilities of next state $S_{t+1} = X_{t+1}$ depends on the entire history of stock price moves and not just on the current state $S_t = X_t$. However, we can again do something clever and create a compact enough state $S_t$ consisting of simply the pair $(U_t, D_t)$. With this representation for the state $S_t$, the Markov Property is indeed satisfied:
$$\mathbb{P}[(U_{t+1}, D_{t+1})|(U_t, D_t), (U_{t-1}, D_{t-1}), \ldots, (U_0, D_0)]
= \mathbb{P}[(U_{t+1}, D_{t+1})|(U_t, D_t)]$$
$$=
\begin{cases}
f(\frac {D_t} {U_t + D_t}; \alpha_3) & \text{if }U_{t+1} = U_t + 1, D_{t+1} = D_t\\ 
f(\frac {U_t} {U_t + D_t}; \alpha_3) & \text{if }U_{t+1} = U_t, D_{t+1} = D_t + 1 
\end{cases}
$$
It is important to note that unlike Processes 1 and 2, the stock price $X_t$ is actually not part of the state $S_t$ in Process 3. This is because $U_t$ and $D_t$ together contain sufficient information to capture the stock price $X_t$ (since $X_t = X_0 + U_t - D_t$, and noting that $X_0$ is provided as a constant).

The corresponding dataclass for Process 3 is shown below:

```python
@dataclass
class Process3:
    @dataclass
    class State:
        num_up_moves: int
        num_down_moves: int

    alpha3: float = 1.0  # strength of reverse-pull (non-negative value)

    def up_prob(self, state: State) -> float:
        total = state.num_up_moves + state.num_down_moves
        if total == 0:
            return 0.5
        elif state.num_down_moves == 0:
            return state.num_down_moves ** self.alpha3
        else:
            return 1. / (1 + (total / state.num_down_moves - 1) ** self.alpha3)

    def next_state(self, state: State) -> State:
        up_move: int = np.random.binomial(1, self.up_prob(state), 1)[0]
        return Process3.State(
            num_up_moves=state.num_up_moves + up_move,
            num_down_moves=state.num_down_moves + 1 - up_move
        )
```
The code for generation of sampling traces of the stock price is shown below:

```python
def process3_price_traces(
    start_price: int,
    alpha3: float,
    time_steps: int,
    num_traces: int
) -> np.ndarray:
    process = Process3(alpha3=alpha3)
    start_state = Process3.State(num_up_moves=0, num_down_moves=0)
    return np.vstack([
        np.fromiter((start_price + s.num_up_moves - s.num_down_moves
                    for s in itertools.islice(simulation(process, start_state),
                                              time_steps + 1)), float)
        for _ in range(num_traces)])
```

As suggested for Process 1, you can plot graphs of sampling traces of the stock price, or plot graphs of the probability distributions of the stock price at various terminal time points $T$ for Processes 2 and 3, by playing with the [code in rl/chapter2/stock_price_simulations.py][stock_price_simulations.py].

[stock_price_simulations.py]: https://github.com/TikhonJelvis/RL-book/blob/master/rl/chapter2/stock_price_simulations.py

 Figure \ref{fig:single_trace_mp} shows a single sampling trace of stock prices for each of the 3 processes. Figure \ref{fig:terminal_distribution_mp} shows the probability distribution of the stock price at terminal time $T=100$ over 1000 traces.

<div style="text-align:center" markdown="1">
![Single Sampling Trace \label{fig:single_trace_mp}](./chapter2/single_traces.png "Single Sampling Trace")
</div>

<div style="text-align:center" markdown="1">
![Terminal Distribution \label{fig:terminal_distribution_mp}](./chapter2/terminal_distribution.png "Terminal Distribution")
</div>

Having developed the intuition for the Markov Property of States, we are now ready to formalize the notion of Markov Processes (some of the literature refers to Markov Processes as Markov Chains, but we will stick with the term Markov Processes).

### Formal Definitions for Markov Processes

Our formal definitions in this book will be restricted to Discrete-Time Markov Processes, where time moves forward in discrete time steps $t=0, 1, 2, \ldots$. Also for ease of exposition, our formal definitions in this book will be restricted to sets of states that are [countable](https://en.wikipedia.org/wiki/Countable_set). A countable set can be either a finite set or an infinite set of the same cardinality as the set of natural numbers, i.e., a set that is enumerable. This book will cover examples of continuous-time Markov Processes, where time is a continuous variable [^continuous-time]. This book will also cover examples of sets of states that are uncountable [^uncountable]. However, for ease of exposition, our definitions and development of the theory in this book will be restricted to discrete-time and countable sets of states. The definitions and theory can be analogously extended to continuous-time or to uncountable sets of states (we request you to self-adjust the definitions and theory accordingly when you encounter continuous-time or uncountable sets of states in this book).

[^continuous-time]: Markov Processes in continuous-time often go by the name *Stochastic Processes*, and their calculus goes by the name *Stochastic Calculus* (see Appendix [-@sec:stochasticcalculus-appendix]).

[^uncountable]: Uncountable sets are those with cardinality larger than the set of natural numbers, eg: the set of real numbers, which are not enumerable.

\begin{definition}
A {\em Markov Process} consists of:
\begin{itemize}
\item A countable set of states $\mathcal{S}$ (known as the State Space) and a set $\mathcal{T} \subseteq \mathcal{S}$ (known as the set of Terminal States)
 \item A time-indexed sequence of random states $S_t \in \mathcal{S}$ for time steps $t=0, 1, 2, \ldots$ with each state transition satisfying the Markov Property: $\mathbb{P}[S_{t+1}|S_t, S_{t-1}, \ldots, S_0] = \mathbb{P}[S_{t+1}|S_t]$ for all $t \geq 0$.
 \item Termination: If an outcome for $S_T$ (for some time step $T$) is a state in the set $\mathcal{T}$, then this sequence outcome terminates at time step $T$.
 \end{itemize}
 \end{definition}

 We refer to $\mathbb{P}[S_{t+1}|S_t]$ as the transition probabilities for time $t$.

\begin{definition}
A {\em Stationary Markov Process} is a Markov Process with the additional property that
$\mathbb{P}[S_{t+1}|S_t]$ is independent of $t$.
 \end{definition}

 This means, the dynamics of a Stationary Markov Process can be fully specified with the function $$\mathcal{P}: (\mathcal{S} - \mathcal{T}) \times \mathcal{S} \rightarrow [0,1]$$ defined as:
$$\mathcal{P}(s, s') = \mathbb{P}[S_{t+1}=s'|S_t=s] \text{ for time steps } t = 0, 1, 2, \ldots, \text{ for all } s \in \mathcal{S} - \mathcal{T}, s' \in \mathcal{S}$$
such that
$$\sum_{s'\in \mathcal{S}} \mathcal{P}(s,s') = 1 \text{ for all } s \in \mathcal{S} - \mathcal{T}$$
We refer to the function $\mathcal{P}$ as the transition probability function of the Stationary Markov Process, with the first argument to $\mathcal{P}$ to be thought of as the "source" state and the second argument as the "destination" state.

Note that the arguments to $\mathcal{P}$ in the above specification are devoid of the time index $t$ (hence, the term *Stationary* which means "time-invariant"). Moreover, note that a non-Stationary Markov Process can be converted to a Stationary Markov Process by augmenting all states with the time index $t$. This means if the original state space of a non-Stationary Markov Process was $\mathcal{S}$, then the state space of the corresponding Stationary Markov Process is $\mathbb{Z}_{\geq 0} \times \mathcal{S}$ (where $\mathbb{Z}_{\geq 0}$ denotes the domain of the time index). This is because each time step has it's own unique set of (augmented) states, which means the entire set of states in $\mathbb{Z}_{\geq 0} \times \mathcal{S}$ can be covered by time-invariant transition probabilities, thus qualifying as a Stationary Markov Process. Therefore, henceforth, any time we say *Markov Process*, assume we are refering to a *Discrete-time Stationary Markov Process with a Countable State Space* (unless explicitly specified otherwise), which in turn will be characterized by the transition probability function $\mathcal{P}$. Note that the stock price examples (all 3 of the Processes we covered) are examples of a (Stationary) Markov Process, even without requiring augmenting the state with the time index.

The classical definitions and theory of Markov Processes model "termination" with the idea of *Absorbing States*. A state $s$ is called an absorbing state if $\mathcal{P}(s,s) = 1$. This means, once we reach an absorbing state, we are "trapped" there, hence capturing the notion of "termination". So the classical definitions and theory of Markov Processes typically don't include an explicit specification of states as terminal and non-terminal. However, when we get to Markov Reward Processes and Markov Decision Processes (frameworks that are extensions of Markov Processes), we will need to explicitly specify states as terminal and non-terminal states, rather than model the notion of termination with absorbing states. So, for consistency in definitions and in the development of the theory, we are going with a framework where states in a Markov Process are explicitly specified as terminal or non-terminal states. We won't consider an absorbing state as a terminal state as the Markov Process keeps moving forward in time forever when it gets to an absorbing state. We will refer to $\mathcal{S} - \mathcal{T}$ as the set of Non-Terminal States $\mathcal{N}$ (and we will refer to a state in $\mathcal{N}$ as a non-terminal state). The sequence $S_0, S_1, S_2, \ldots$ terminates at time step $t=T$ if $S_T \in \mathcal{T}$.

#### Starting States

Now it's natural to ask the question: How do we "start" the Markov Process (in the stock price examples, this was the notion of the start state)? More generally, we'd like to specify a probability distribution of start states so we can perform simulations and (let's say) compute the probability distribution of states at specific future time steps. While this is a relevant question, we'd like to separate the following two specifications:

* Specification of the transition probability function $\mathcal{P}$
* Specification of the probability distribution of start states (denote this as $\mu: \mathcal{S} \rightarrow [0,1]$)

We say that a Markov Process is fully specified by $\mathcal{P}$ in the sense that this gives us the transition probabilities that govern the complete dynamics of the Markov Process. A way to understand this is to relate specification of $\mathcal{P}$ to the specification of rules in a game (such as chess or monopoly). These games are specified with a finite (in fact, fairly compact) set of rules that is easy for a newbie to the game to understand. However, when we want to *actually play* the game, we need to specify the starting position (one could start these games at arbitrary, but legal, starting positions and not just at some canonical starting position). The specification of the start state of the game is analogous to the specification of $\mu$. Given $\mu$ together with $\mathcal{P}$ enables us to generate sampling traces of the Markov Process (analogously, *play* games like chess or monopoly). These sampling traces typically result in a wide range of outcomes due to sampling and long-running of the Markov Process (versus compact specification of transition probabilities). These sampling traces enable us to answer questions such as probability distribution of states at specific future time steps or expected time of first occurrence of a specific state etc., given a certain starting probability distribution $\mu$.

Thinking about the separation between specifying the rules of the game versus actually playing the game helps us understand the need to separate the notion of dynamics specification $\mathcal{P}$ (fundamental to the stationary character of the Markov Process) and the notion of starting distribution $\mu$ (required to perform sampling traces). Hence, the separation of concerns between $\mathcal{P}$ and $\mu$ is key to the conceptualization of Markov Processes. Likewise, we separate the concerns in our code design as well, as evidenced by how we separated the ``next_state`` method in the Process dataclasses and the ``simulation`` function.

#### Terminal States

Games are examples of Markov Processes that terminate at specific states (based on rules for winning or losing the game). In general, in a Markov Process, termination might occur after a variable number of time steps (like in the games examples), or like we will see in many financial application examples, termination might occur after a fixed number of time steps, or like in the stock price examples we saw earlier, there is in fact no termination.

If all random sequences of states (sampling traces) reach a terminal state, then we say that these random sequences of the Markov Process are *Episodic* (otherwise we call these sequences as *Continuing*). The notion of episodic sequences is important in Reinforcement Learning since some Reinforcement Learning algorithms require episodic sequences.

When we cover some of the financial applications later in this book, we will find that the Markov Process terminates after a fixed number of time steps, say $T$. In these applications, the time index $t$ is part of the state representation, each state with time index $t=T$ is labeled a terminal state, and all states with time index $t<T$ will transition to states with time index $t+1$.

Now we are ready to write some code for Markov Processes, where we illustrate how to specify that certain states are terminal states.

#### Markov Process Implementation

The first thing we do is to create separate classes for non-terminal states $\mathcal{N}$ and terminal states $\mathcal{T}$, with an abstract base class for all states $\mathcal{S}$ (terminal or non-terminal). In the code below, the abstract base class (`ABC`) `State` represents $\mathcal{S}$. The class `State` is parameterized by a generic type (`TypeVar('S')`) representing a generic state space `Generic[S]`.

The concrete class `Terminal` represents $\mathcal{T}$ and the concrete class `NonTerminal` represents $\mathcal{N}$. The method `on_non_terminal` will prove to be very beneficial in the implementation of various algorithms we shall be writing for Markov Processes and also for Markov Reward Processes and Markov Decision Processes (which are extensions of Markov Processes). The method `on_non_terminal` enables us to calculate a value for all states in $\mathcal{S}$ even though the calculation is defined only for all non-terminal states $\mathcal{N}$. The argument `f` to `on_non_terminal` defines this value through a function from $\mathcal{N}$ to an arbitrary value-type `X`. The argument `default` provides the default value for terminal states $T$ so that `on_non_terminal` can be used on any object in `State` (i.e. for any state in $\mathcal{S}$, terminal or non-terminal). As an example, let's say you want to calculate the expected number of states one would traverse after a certain state and before hitting a terminal state. Clearly, this calculation is well-defined for non-terminal states and the function `f` would implement this by either some kind of analytical method or by sampling state-transition sequences and averaging the counts of non-terminal states traversed across those sequences. By defining (`default`ing) this value to be 0 for terminal states, we can then invoke such a calculation for all states $\mathcal{S}$, terminal or non-terminal, and embed this calculation in an algorithm without worrying about special handing in the code for the edge case of being a terminal state.


```python
from abc import ABC
from dataclasses import dataclass
from typing import Generic, Callable

S = TypeVar('S')
X = TypeVar('X')

class State(ABC, Generic[S]):
    state: S

    def on_non_terminal(
        self,
        f: Callable[[NonTerminal[S]], X],
        default: X
    ) -> X:
        if isinstance(self, NonTerminal):
            return f(self)
        else:
            return default

@dataclass(frozen=True)
class Terminal(State[S]):
    state: S

@dataclass(frozen=True)
class NonTerminal(State[S]):
    state: S
```

Now we are ready to write a class to represent Markov Processes. We create an abstract class `MarkovProcess` parameterized by a generic type (`TypeVar('S')`) representing a generic state space `Generic[S]`. The abstract class has an `@abstractmethod` called `transition` that is meant to specify the transition probability distribution of next states, given a current non-terminal state. We know that `transition` is well-defined only for non-terminal states and hence, it's argument is clearly type-annotated as `NonTerminal[S]`. The return type of `transition` is `Distribution[S]`, which as we know from Chapter [-@sec:python], represents the probability distribution of next states. We also have a method `simulate` that enables us to generate an `Iterable` (generator) of sampled states starting from a specified `start_state_distribution: Distribution[S]` (from which we sample the starting state). The sampling of next states relies on the implementation of the `sample` method in the `Distribution[S]` object produced by the `transition` method. Here's the full body of the abstract class `MarkovProcess`:

```python
from abc import abstractmethod
from rl.distribution import Distribution
from typing import Iterable

class MarkovProcess(ABC, Generic[S]):
    @abstractmethod
    def transition(self, state: NonTerminal[S]) -> Distribution[State[S]]:
        pass

    def simulate(
        self,
        start_state_distribution: Distribution[NonTerminal[S]]
    ) -> Iterable[State[S]]:
        state: State[S] = start_state_distribution.sample()
        yield state

        while isinstance(state, NonTerminal):
            state = self.transition(state).sample()
            yield state
```

The above code is in the file [rl/markov_process.py](https://github.com/TikhonJelvis/RL-book/blob/master/rl/markov_process.py).

### Stock Price Examples modeled as Markov Processes

So if you have a mathematical specification of the transition probabilities of a Markov Process, all you need to do is to create a concrete class that implements the interface of the abstract class `MarkovProcess` (specifically by implementing the  `@abstractmethod transition`) in a manner that captures your mathematical specification of the transition probabilities. Let us write this for the case of Process 3 (the 3rd example of stock price transitions we covered earlier). We name the concrete class as `StockPriceMP3`. Note that the generic state space `S` is now replaced with a specific state space represented by the type `@dataclass StateMP3`. The code should be self-explanatory since we implemented this process as a standalone in the previous section. Note the use of the `Categorical` distribution in the `transition` method to capture the 2-outcomes probability distribution of next states (for movements up or down).

```python
from rl.distribution import Categorical
from rl.gen_utils.common_funcs import get_unit_sigmoid_func

@dataclass
class StateMP3:
    num_up_moves: int
    num_down_moves: int

@dataclass
class StockPriceMP3(MarkovProcess[StateMP3]):

    alpha3: float = 1.0  # strength of reverse-pull (non-negative value)

    def up_prob(self, state: StateMP3) -> float:
        total = state.num_up_moves + state.num_down_moves
        return get_unit_sigmoid_func(self.alpha3)(
            state.num_down_moves / total
        ) if total else 0.5

    def transition(
        self,
        state: NonTerminal[StateMP3]
    ) -> Categorical[State[StateMP3]]:
        up_p = self.up_prob(state.state)
        return Categorical({
            NonTerminal(StateMP3(
                state.state.num_up_moves + 1, state.state.num_down_moves
            )): up_p,
            NonTerminal(StateMP3(
                state.state.num_up_moves, state.state.num_down_moves + 1
            )): 1 - up_p
        })
```

To generate sampling traces, we write the following function:

```python
from rl.distribution import Constant
import numpy as np

def process3_price_traces(
    start_price: int,
    alpha3: float,
    time_steps: int,
    num_traces: int
) -> np.ndarray:
    mp = StockPriceMP3(alpha3=alpha3)
    start_state_distribution = Constant(
        NonTerminal(StateMP3(num_up_moves=0, num_down_moves=0))
    )
    return np.vstack([np.fromiter(
        (start_price + s.state.num_up_moves - s.state.num_down_moves for s in
         itertools.islice(
             mp.simulate(start_state_distribution),
             time_steps + 1
         )),
        float
    ) for _ in range(num_traces)])
```

We leave it to you as an exercise to similarly implement Stock Price Processes 1 and 2 that we had covered earlier. The complete code along with the driver to set input parameters, run all 3 processes and create plots is in the file [rl/chapter2/stock_price_mp.py](https://github.com/TikhonJelvis/RL-book/blob/master/rl/chapter2/stock_price_mp.py). We encourage you to change the input parameters in `__main__` and get an intuitive feel for how the simulation results vary with the changes in parameters.

### Finite Markov Processes

Now let us consider Markov Processes with a finite state space. So we can represent the state space as $\mathcal{S} = \{s_1, s_2, \ldots, s_n\}$. Assume the set of non-terminal states $\mathcal{N}$ has $m\leq n$ states. Let us refer to Markov Processes with finite state spaces as Finite Markov Processes. Since Finite Markov Processes are a subclass of Markov Processes, it would make sense to create a concrete class `FiniteMarkovProcess` that implements the interface of the abstract class `MarkovProcess` (specifically implement the `@abstractmethod transition`). But first let's think about the data structure required to specify an instance of a `FiniteMarkovProcess` (i.e., the data structure we'd pass to the `__init__` method of `FiniteMarkovProcess`). One choice is a $m \times n$ 2D numpy array representation, i.e., matrix elements representing transition probabilities
$$\mathcal{P} : \mathcal{N} \times \mathcal{S} \rightarrow [0, 1]$$
However, we often find that this matrix can be sparse since one often transitions from a given state to just a few set of states. So we'd like a sparse representation and we can accomplish this by conceptualizing $\mathcal{P}$ in an [equivalent curried form](https://en.wikipedia.org/wiki/Currying)[^currying] as follows:
$$\mathcal{N} \rightarrow (\mathcal{S} \rightarrow [0, 1])$$

[^currying]: Currying is the technique of converting a function that takes multiple arguments into a sequence of functions that each takes a single argument, as illustrated above for the $\mathcal{P}$ function.

With this curried view, we can represent the outer $\rightarrow$ as a map (in Python, as a dictionary of type `Mapping`) whose keys are the non-terminal states $\mathcal{N}$, and each non-terminal-state key maps to a `FiniteDistribution[State[S]]` type that represents the inner $\rightarrow$, i.e. a finite probability distribution of the next states (terminal or non-terminal) transitioned to from the non-terminal state (note: `FiniteDistribution` type was covered in Chapter [-@sec:python]). Let us create an alias for this `Mapping` (called `Transition`) since we will use this data structure often:

```python
from typing import Mapping
from rl.distribution import FiniteDistribution

Transition = Mapping[NonTerminal[S], FiniteDistribution[State[S]]]
```

Note that the `FiniteDistribution[S]` that a `NonTerminal[S]` maps to will only contain the set of states transitioned to from the non-terminal state with non-zero probability. To make things concrete, here's a toy Markov Process data structure example of a city with highly unpredictable weather outcomes from one day to the next (note: `Categorical` type inherits from `FiniteDistribution` type in the code at [rl/distribution.py](https://github.com/TikhonJelvis/RL-book/blob/master/rl/distribution.py)):

```python
{
  "Rain": Categorical({"Rain": 0.3, "Nice": 0.7}),
  "Snow": Categorical({"Rain": 0.4, "Snow": 0.6}),
  "Nice": Categorical({"Rain": 0.2, "Snow": 0.3})
}
```

To create a `Transition` data type from the above data structure, we'd need to wrap each of the "Rain", "Snow" and "Nice" strings with `NonTerminal`. 

It is common to view this Markov Process representation as a directed graph, as depicted in Figure \ref{fig:weather_mp}. The nodes are the states and the directed edges are the probabilistic state transitions, with the transition probabilities labeled on them.

<div style="text-align:center" markdown="1">
![Weather Markov Process \label{fig:weather_mp}](./chapter2/weather_mp.png "Weather Markov Process")
</div>

Now we are ready to write the code for the `FiniteMarkovProcess` class. The `__init__` method (constructor) takes as argument a `transition_map` whose type is similar to `Transition[S]` except that we use the `S` type directly in the `Mapping` representation instead of `NonTerminal[S]` or `State[S]` (this is convenient for users to specify their Markov Process in a succinct `Mapping` representation without the burden of wrapping each `S` with a `NonTerminal[S]` or `Terminal[S]`). The dictionary we created above for the weather Markov Process can be used as the `transition_map` argument. However, this means the `__init__` method needs to wrap the specified `S` states as `NonTerminal[S]` or `Terminal[S]` when creating the attribute `self.transition_map`. We also have an attribute `self.non_terminal_states: Sequence[S]` that is an ordered sequence of the non-terminal states. We implement the `transition` method by simply returning the `FiniteDistribution[State[S]]` the given `state: NonTerminal[S]` maps to in the attribute `self.transition_map: Transition[S]`. Note that along with the `transition` method, we have implemented the `__repr__` method for a well-formatted display of `self.transition_map`.

```python
from typing import Sequence
from typing import FiniteDistribution, Categorical

class FiniteMarkovProcess(MarkovProcess[S]):
    non_terminal_states: Sequence[NonTerminal[S]]
    transition_map: Transition[S]

    def __init__(self, transition_map: Mapping[S, FiniteDistribution[S]]):
        non_terminals: Set[S] = set(transition_map.keys())
        self.transition_map = {
            NonTerminal(s): Categorical(
                {(NonTerminal(s1) if s1 in non_terminals else Terminal(s1)): p
                 for s1, p in v.table().items()}
            ) for s, v in transition_map.items()
        }
        self.non_terminal_states = list(self.transition_map.keys())

    def __repr__(self) -> str:
        display = ""

        for s, d in self.transition_map.items():
            display += f"From State {s.state}:\n"
            for s1, p in d:
                opt = "Terminal " if isinstance(s1, Terminal) else ""
                display += f"  To {opt}State {s1.state} with Probability {p:.3f}\n"

        return display

    def transition(self, state: NonTerminal[S])\
            -> FiniteDistribution[State[S]]:
        return self.transition_map[state]
```

The above code is in the file [rl/markov_process.py](https://github.com/TikhonJelvis/RL-book/blob/master/rl/markov_process.py).

### Simple Inventory Example

To help conceptualize Finite Markov Processes, let us consider a simple example of changes in inventory at a store. Assume you are the store manager and that you are tasked with controlling the ordering of inventory from a supplier. Let us focus on the inventory of a particular type of bicycle. Assume that each day there is random (non-negative integer) demand for the bicycle with the probabilities of demand following a Poisson distribution (with Poisson parameter $\lambda \in \mathbb{R}_{\geq 0}$), i.e. demand $i$ for each $i = 0, 1, 2, \ldots$ occurs with probability
$$f(i) = \frac {e^{-\lambda} \lambda^i} {i!}$$
Denote $F: \mathbb{Z}_{\geq 0} \rightarrow [0, 1]$ as the poisson cumulative probability distribution function, i.e.,
 $$F(i) = \sum_{j=0}^i f(j)$$

Assume you have storage capacity for at most $C \in \mathbb{Z}_{\geq 0}$ bicycles in your store. Each evening at 6pm when your store closes, you have the choice to order a certain number of bicycles from your supplier (including the option to not order any bicycles, on a given day). The ordered bicycles will arrive 36 hours later (at 6am the day after the day after you order - we refer to this as *delivery lead time* of 36 hours). Denote the *State* at 6pm store-closing each day as $(\alpha, \beta)$, where $\alpha$ is the inventory in the store (refered to as On-Hand Inventory at 6pm) and $\beta$ is the inventory on a truck from the supplier (that you had ordered the previous day) that will arrive in your store the next morning at 6am ($\beta$ is refered to as On-Order Inventory at 6pm). Due to your storage capacity constraint of at most $C$ bicycles, your ordering policy is to order $C-(\alpha + \beta)$ if $\alpha + \beta < C$ and to not order if $\alpha + \beta \geq C$. The precise sequence of events in a 24-hour cycle is:

* Observe the $(\alpha, \beta)$ *State* at 6pm store-closing (call this state $S_t$)
* Immediately order according to the ordering policy described above
* Receive bicycles at 6am if you had ordered 36 hours ago
* Open the store at 8am
* Experience random demand from customers according to demand probabilities stated above (number of bicycles sold for the day will be the minimum of demand on the day and inventory at store opening on the day)
* Close the store at 6pm and observe the state (this state is $S_{t+1}$)

If we let this process run for a while, in steady-state we ensure that $\alpha + \beta \leq C$. So to model this process as a Finite Markov Process, we shall only consider the steady-state (finite) set of states
$$\mathcal{S} = \{(\alpha, \beta) | \alpha \in \mathbb{Z}_{\geq 0}, \beta \in \mathbb{Z}_{\geq 0}, 0 \leq \alpha + \beta \leq C\}$$
So restricting ourselves to this finite set of states, our order quantity equals $C - (\alpha + \beta)$ when the state is $(\alpha, \beta)$.

If current state $S_t$ is $(\alpha, \beta)$, there are only $\alpha + \beta + 1$ possible next states $S_{t+1}$ as follows:
$$(\alpha + \beta - i, C - (\alpha + \beta)) \text{ for } i =0, 1, \ldots, \alpha + \beta$$
with transition probabilities governed by the Poisson probabilities of demand as follows:
$$\mathcal{P}((\alpha, \beta), (\alpha + \beta - i, C - (\alpha + \beta))) = f(i)\text{ for } 0 \leq i \leq \alpha + \beta - 1$$
$$\mathcal{P}((\alpha, \beta), (0, C - (\alpha + \beta))) = \sum_{j=\alpha+\beta}^{\infty} f(j) = 1 - F(\alpha + \beta - 1)$$
Note that the next state's ($S_{t+1}$) On-Hand can be zero resulting from any of infinite possible demand outcomes greater than or equal to $\alpha + \beta$. 

So we are now ready to write code for this simple inventory example as a Markov Process. All we have to do is to create a derived class inherited from `FiniteMarkovProcess` and write a method to construct the `transition_map: Transition`. Note that the generic state type `S` is replaced here with the `@dataclass InventoryState` consisting of the pair of On-Hand and On-Order inventory quantities comprising the state of this Finite Markov Process.

```python
from rl.distribution import Categorical
from scipy.stats import poisson

@dataclass(frozen=True)
class InventoryState:
    on_hand: int
    on_order: int

    def inventory_position(self) -> int:
        return self.on_hand + self.on_order

class SimpleInventoryMPFinite(FiniteMarkovProcess[InventoryState]):

    def __init__(
        self,
        capacity: int,
        poisson_lambda: float
    ):
        self.capacity: int = capacity
        self.poisson_lambda: float = poisson_lambda

        self.poisson_distr = poisson(poisson_lambda)
        super().__init__(self.get_transition_map())

    def get_transition_map(self) -> \
            Mapping[InventoryState, FiniteDistribution[InventoryState]]:
        d: Dict[InventoryState, Categorical[InventoryState]] = {}
        for alpha in range(self.capacity + 1):
            for beta in range(self.capacity + 1 - alpha):
                state = InventoryState(alpha, beta)
                ip = state.inventory_position()
                beta1 = self.capacity - ip
                state_probs_map: Mapping[InventoryState, float] = {
                    InventoryState(ip - i, beta1):
                    (self.poisson_distr.pmf(i) if i < ip else
                     1 - self.poisson_distr.cdf(ip - 1))
                    for i in range(ip + 1)
                }
                d[InventoryState(alpha, beta)] = Categorical(state_probs_map)
        return d
```

Let us utilize the `__repr__` method written previously to view the transition probabilities for the simple case of $C=2$ and $\lambda = 1.0$ (this code is in the file [rl/chapter2/simple_inventory_mp.py](https://github.com/TikhonJelvis/RL-book/blob/master/rl/chapter2/simple_inventory_mp.py))

```python
user_capacity = 2
user_poisson_lambda = 1.0

si_mp = SimpleInventoryMPFinite(
    capacity=user_capacity,
    poisson_lambda=user_poisson_lambda
)

print(si_mp)
```

The output we get is nicely displayed as:

```
From State InventoryState(on_hand=0, on_order=0):
  To State InventoryState(on_hand=0, on_order=2) with Probability 1.000
From State InventoryState(on_hand=0, on_order=1):
  To State InventoryState(on_hand=1, on_order=1) with Probability 0.368
  To State InventoryState(on_hand=0, on_order=1) with Probability 0.632
From State InventoryState(on_hand=0, on_order=2):
  To State InventoryState(on_hand=2, on_order=0) with Probability 0.368
  To State InventoryState(on_hand=1, on_order=0) with Probability 0.368
  To State InventoryState(on_hand=0, on_order=0) with Probability 0.264
From State InventoryState(on_hand=1, on_order=0):
  To State InventoryState(on_hand=1, on_order=1) with Probability 0.368
  To State InventoryState(on_hand=0, on_order=1) with Probability 0.632
From State InventoryState(on_hand=1, on_order=1):
  To State InventoryState(on_hand=2, on_order=0) with Probability 0.368
  To State InventoryState(on_hand=1, on_order=0) with Probability 0.368
  To State InventoryState(on_hand=0, on_order=0) with Probability 0.264
From State InventoryState(on_hand=2, on_order=0):
  To State InventoryState(on_hand=2, on_order=0) with Probability 0.368
  To State InventoryState(on_hand=1, on_order=0) with Probability 0.368
  To State InventoryState(on_hand=0, on_order=0) with Probability 0.264
```

For a graphical view of this Markov Process, see Figure \ref{fig:inventory_mp}. The nodes are the states, labeled with their corresponding $\alpha$ and $\beta$ values. The directed edges are the probabilistic state transitions from 6pm on a day to 6pm on the next day, with the transition probabilities labeled on them.

<div style="text-align:center" markdown="1">
![Simple Inventory Markov Process \label{fig:inventory_mp}](./chapter2/simple_inv_mp.png "Simple Inventory Markov Process")
</div>

We can perform a number of interesting experiments and calculations with this simple Markov Process and we encourage you to play with this code by changing values of the capacity $C$ and poisson mean $\lambda$, performing simulations and probabilistic calculations of natural curiosity for a store owner.

There is a rich and interesting theory for Markov Processes. However, we won't go into this theory as our coverage of Markov Processes so far is a sufficient building block to take us to the incremental topics of Markov Reward Processes and Markov Decision Processes. However, before we move on, we'd like to show just a glimpse of the rich theory with the calculation of *Stationary Probabilities* and apply it to the case of the above simple inventory Markov Process.

### Stationary Distribution of a Markov Process
\begin{definition} 
 The {\em Stationary Distribution} of a (Stationary) Markov Process with state space $\mathcal{S} = \mathcal{N}$ and transition probability function $\mathcal{P}: \mathcal{N} \times \mathcal{N} \rightarrow [0, 1]$ is a probability distribution function $\pi: \mathcal{N} \rightarrow [0, 1]$ such that:
  $$\pi(s) = \sum_{s'\in \mathcal{N}} \pi(s) \cdot \mathcal{P}(s', s) \text{ for all } s \in \mathcal{N}$$
\end{definition}

The intuitive view of the stationary distribution $\pi$ is that (under specific conditions we are not listing here) if we let the Markov Process run forever, then in the long run the states occur at specific time steps with relative frequencies (probabilities) given by a distribution $\pi$ that is independent of the time step. The probability of occurrence of a specific state $s$ at a time step (asymptotically far out in the future) should be equal to the sum-product of probabilities of occurrence of all the states at the previous time step and the transition probabilities from those states to $s$. But since the states' occurrence probabilities are invariant in time, the $\pi$ distribution for the previous time step is the same as the $\pi$ distribution for the time step we considered. This argument holds for all states $s$, and that is exactly the statement of the definition of *Stationary Distribution* formalized above.

If we specialize this definition of *Stationary Distribution* to Finite-States Stationary Markov Processes with state space $\mathcal{S} = \{s_1, s_2, \ldots, s_n\} = \mathcal{N}$, then we can express the Stationary Distribution $\pi$ as follows:
$$\pi(s_j) = \sum_{i=1}^n \pi(s_i) \cdot \mathcal{P}(s_i, s_j) \text{ for all } j = 1, 2, \ldots n$$

Below we use bold-face notation to represent functions as vectors and matrices (since we assume finite states). So, $\bm{\pi}$ is a column vector of length $n$ and $\bm{\mathcal{P}}$ is the $n \times n$ transition probability matrix (rows are source states, columns are destination states with each row summing to 1).
Then, the statement of the above definition can be succinctly expressed as:
$$\bm{\pi}^T = \bm{\pi}^T \cdot \bm{\mathcal{P}}$$
which can be re-written as:
$$\bm{\mathcal{P}}^T \cdot \bm{\pi} = \bm{\pi}$$
But this is simply saying that $\bm{\pi}$ is an eigenvector of $\bm{\mathcal{P}}^T$ with eigenvalue of 1. So then, it should be easy to obtain the stationary distribution $\bm{\pi}$ from an eigenvectors and eigenvalues calculation of $\bm{\mathcal{P}}^T$. 

Let us write code to compute the stationary distribution. We shall add two methods in the `FiniteMarkovProcess` class, one for setting up the transition probability matrix $\bm{\mathcal{P}}$ (`get_transition_matrix` method) and another to calculate the stationary distribution $\bm{\pi}$ (`get_stationary_distribution`) from this transition probability matrix. Note that $\bm{\mathcal{P}}$ is restricted to $\mathcal{N} \times \mathcal{N} \rightarrow [0, 1]$ (rather than $\mathcal{N} \times \mathcal{S} \rightarrow [0, 1]$) because these probability transitions suffice for all the calculations we will be performing for Finite Markov Processes. Here's the code for the two methods (the full code for `FiniteMarkovProcess` is in the file [`rl/markov_process.py`](https://github.com/TikhonJelvis/RL-book/blob/master/rl/markov_process.py)):

```python
import numpy as np
from rl.distribution import FiniteDistribution, Categorical

    def get_transition_matrix(self) -> np.ndarray:
        sz = len(self.non_terminal_states)
        mat = np.zeros((sz, sz))

        for i, s1 in enumerate(self.non_terminal_states):
            for j, s2 in enumerate(self.non_terminal_states):
                mat[i, j] = self.transition(s1).probability(s2)

        return mat

    def get_stationary_distribution(self) -> FiniteDistribution[S]:
        eig_vals, eig_vecs = np.linalg.eig(self.get_transition_matrix().T)
        index_of_first_unit_eig_val = np.where(
            np.abs(eig_vals - 1) < 1e-8)[0][0]
        eig_vec_of_unit_eig_val = np.real(
            eig_vecs[:, index_of_first_unit_eig_val])
        return Categorical({
            self.non_terminal_states[i].state: ev
            for i, ev in enumerate(eig_vec_of_unit_eig_val /
                                   sum(eig_vec_of_unit_eig_val))
        })
```

We skip the theory that tells us about the conditions under which a stationary distribution is well-defined, or the conditions under which there is a unique stationary distribution. Instead, we just go ahead with this calculation here assuming this Markov Process satisfies those conditions (it does!). So, we simply seek the index of the `eig_vals` vector with eigenvalue equal to 1 (accounting for floating-point error). Next, we pull out the column of the `eig_vecs` matrix at the `eig_vals` index calculated above, and convert it into a real-valued vector (eigenvectors/eigenvalues calculations are, in general, complex numbers calculations - see the reference for the `np.linalg.eig` function). So this gives us the real-valued eigenvector with eigenvalue equal to 1.  Finally, we have to normalize the eigenvector so it's values add up to 1 (since we want probabilities), and return the probabilities as a `Categorical` distribution).

Running this code for the simple case of capacity $C=2$ and poisson mean $\lambda = 1.0$ (instance of `SimpleInventoryMPFinite`) produces the following output for the stationary distribution $\pi$:

```
{InventoryState(on_hand=0, on_order=0): 0.117,
 InventoryState(on_hand=0, on_order=1): 0.279,
 InventoryState(on_hand=0, on_order=2): 0.117,
 InventoryState(on_hand=1, on_order=0): 0.162,
 InventoryState(on_hand=1, on_order=1): 0.162,
 InventoryState(on_hand=2, on_order=0): 0.162}
```

This tells us that On-Hand of 0 and On-Order of 1 is the state occurring most frequently (28% of the time) when the system is played out indefinitely.   

Let us summarize the 3 different representations we've covered:

* Functional Representation: as given by the `transition` method, i.e., given a non-terminal state, the `transition` method returns a probability distribution of next states. This representation is valuable when performing simulations by sampling the next state from the returned probability distribution of next states. This is applicable to the general case of Markov Processes (including infinite state spaces).
* Sparse Data Structure Representation: as given by `transition map: Transition`, which is convenient for compact storage and useful for visualization (eg: `__repr__` method display or as a directed graph figure). This is applicable only to Finite Markov Processes.
* Dense Data Structure Representation: as given by the `get_transition_matrix` 2D numpy array, which is useful for performing linear algebra that is often required to calculate mathematical properties of the process (eg: to calculate the stationary distribution). This is applicable only to Finite Markov Processes.

Now we are ready to move to our next topic of *Markov Reward Processes*. We'd like to finish this section by stating that the Markov Property owes its name to a mathematician from a century ago - [Andrey Markov](https://en.wikipedia.org/wiki/Andrey_Markov). Although the Markov Property seems like a simple enough concept, the concept has had profound implications on our ability to compute or reason with systems involving time-sequenced uncertainty in practice. There are several good books to learn more about Markov Processes - we recommend [the book by Paul Gagniuc](https://www.amazon.com/Markov-Chains-Theory-Implementation-Experimentation/dp/1119387558) [@Gagniuc2017MarkovCF].

### Formalism of Markov Reward Processes

As we've said earlier, the reason we covered Markov Processes is because we want to make our way to Markov Decision Processes (the framework for Reinforcement Learning algorithms) by adding incremental features to Markov Processes. Now we cover an intermediate framework between Markov Processes and Markov Decision Processes, known as Markov Reward Processes. We essentially just include the notion of a numerical *reward* to a Markov Process each time we transition from one state to the next. These rewards are random, and all we need to do is to specify the probability distributions of these rewards as we make state transitions. 

The main purpose of Markov Reward Processes is to calculate how much reward we would accumulate (in expectation, from each of the non-terminal states) if we let the Process run indefinitely, bearing in mind that future rewards need to be discounted appropriately (otherwise the sum of rewards could blow up to $\infty$). In order to solve the problem of calculating expected accumulative rewards from each non-terminal state, we will first set up some formalism for Markov Reward Processes, develop some (elegant) theory on calculating rewards accumulation, write plenty of code (based on the theory), and apply the theory and code to the simple inventory example (which we will embellish with rewards equal to negative of the costs incurred at the store).

\begin{definition}
A {\em Markov Reward Process} is a Markov Process, along with a time-indexed sequence of {\em Reward} random variables $R_t \in \mathcal{D}$ (a countable subset of $\mathbb{R}$) for time steps $t=1, 2, \ldots$, satisfying the Markov Property (including Rewards): $\mathbb{P}[(R_{t+1}, S_{t+1}) | S_t, S_{t-1}, \ldots, S_0] = \mathbb{P}[(R_{t+1}, S_{t+1}) | S_t]$ for all $t \geq 0$.
\end{definition}

It pays to emphasize again (like we emphasized for Markov Processes), that the definitions and theory of Markov Reward Processes we cover (by default) are for discrete-time, for countable state spaces and countable set of pairs of next state and reward transitions (with the knowledge that the definitions and theory are analogously extensible to continuous-time and uncountable spaces/transitions). In the more general case, where states or rewards are uncountable, the same concepts apply except that the mathematical formalism needs to be more detailed and more careful. Specifically, we'd end up with integrals instead of summations, and probability density functions (for continuous probability distributions) instead of probability mass functions (for discrete probability distributions). For ease of notation and more importantly, for ease of understanding of the core concepts (without being distracted by heavy mathematical formalism), we've chosen to stay with discrete-time, countable $\mathcal{S}$ and countable $\mathcal{D}$ (by default). However, there will be examples of Markov Reward Processes in this book involving continuous-time and uncountable $\mathcal{S}$ and $\mathcal{D}$ (please adjust the definitions and formulas accordingly).

Since we commonly assume Stationarity of Markov Processes, we shall also (by default) assume Stationarity for Markov Reward Processes, i.e., $\mathbb{P}[(R_{t+1}, S_{t+1}) | S_t]$ is independent of $t$. 

With the default assumption of stationarity, the transition probabilities of a Markov Reward Process can be expressed as a transition probability function:
$$\mathcal{P}_R: \mathcal{N} \times \mathcal{D} \times \mathcal{S} \rightarrow [0,1]$$
defined as:
$$\mathcal{P}_R(s,r,s') = \mathbb{P}[(R_{t+1}=r, S_{t+1}=s') | S_t=s] \text{ for time steps } t= 0, 1, 2, \ldots, \text{ for all } s \in \mathcal{N}, r \in \mathcal{D}, s' \in \mathcal{S}$$
such that
$$\sum_{s'\in \mathcal{S}} \sum_{r \in \mathcal{D}} \mathcal{P}_R(s,r,s') = 1 \text{ for all } s \in \mathcal{N}$$

The subsection on *Start States* we had covered for Markov Processes naturally applies to Markov Reward Processes as well. So we won't repeat the section here, rather we simply highlight that when it comes to simulations, we need a separate specification of the probability distribution of start states. Also, by inheriting from our framework of Markov Processes, we model the notion of a "process termination" by explicitly specifying states as terminal states or non-terminal states. The sequence $S_0, R_1, S_1, R_2, S_2, \ldots$ terminates at time step $t=T$ if $S_T \in \mathcal{T}$, with $R_T$ being the final reward in the sequence.

If all random sequences of states in a Markov Reward Process terminate, we refer to it as *episodic* sequences (otherwise, we refer to it as *continuing* sequences). 

Let's write some code that captures this formalism. We create a derived `@abstractclass MarkovRewardProcess` that inherits from the `@abstractclass MarkovProcess`. Analogous to `MarkovProcess`'s `@abstractmethod transition` (that represents $\mathcal{P}$), `MarkovRewardProcess` has an `@abstractmethod transition_reward` that represents $\mathcal{P}_R$. Note that the return type of `transition_reward` is `Distribution[Tuple[S, float]]`, representing the probability distribution of (next state, reward) pairs transitioned to.

Also, analogous to `MarkovProcess`'s `simulate` method, `MarkovRewardProcess` has the method `simulate_reward` which generates a stream of `TransitionStep` objects. Each `TransitionStep` object consists of a 3-tuple: (state, next state, reward) representing the sampled transitions from the states visited in the generated sampling trace. Here's the actual code:

```python
@dataclass(frozen=True)
class TransitionStep(Generic[S]):
    state: NonTerminal[S]
    next_state: State[S]
    reward: float
    
class MarkovRewardProcess(MarkovProcess[S]):

    @abstractmethod
    def transition_reward(self, state: NonTerminal[S])\
            -> Distribution[Tuple[State[S], float]]:
        pass

    def simulate_reward(
        self,
        start_state_distribution: Distribution[NonTerminal[S]]
    ) -> Iterable[TransitionStep[S]]:
        state: State[S] = start_state_distribution.sample()
        reward: float = 0.

        while isinstance(state, NonTerminal):
            next_distribution = self.transition_reward(state)

            next_state, reward = next_distribution.sample()
            yield TransitionStep(state, next_state, reward)

            state = next_state
```

So the idea is that if someone wants to model a Markov Reward Process, they'd simply have to create a concrete class that implements the interface of the `@abstractclass MarkovRewardProcess` (specifically implement the `@abstractmethod transition_reward`). But note that the `@abstractmethod transition` of `MarkovProcess` also needs to be implemented to make the whole thing concrete. However, we don't have to implement it in the concrete class implementing the interface of `MarkovRewardProcess` - in fact, we can implement it in the `MarkovRewardProcess` class itself by tapping the method `transition_reward`. Here's the code for the `transition` method in `MarkovRewardProcess`:

```python
from rl.distribution import Distribution, SampledDistribution

    def transition(self, state: NonTerminal[S]) -> Distribution[State[S]]:
        distribution = self.transition_reward(state)

        def next_state(distribution=distribution):
            next_s, _ = distribution.sample()
            return next_s

        return SampledDistribution(next_state)
```

Note that since the `transition_reward` method is abstract in `MarkovRewardProcess`, the only thing the `transition` method can do is to tap into the `sample` method of the abstract `Distribution` object produced by `transition_reward` and return a `SampledDistribution`. The full code for the `MarkovRewardProcess` class shown above is in the file [rl/markov_process.py](https://github.com/TikhonJelvis/RL-book/blob/master/rl/markov_process.py).


Now let us develop some more theory. Given a specification of $\mathcal{P}_R$, we can extract:
\begin{itemize}
\item The transition probability function $\mathcal{P}: \mathcal{N} \times \mathcal{S} \rightarrow [0,1]$ of the implicit Markov Process defined as:
$$\mathcal{P}(s, s') = \sum_{r\in \mathcal{D}} \mathcal{P}_R(s,r,s')$$
\item The reward transition function:
$$\mathcal{R}_T: \mathcal{N} \times \mathcal{S} \rightarrow \mathbb{R}$$
defined as:
$$\mathcal{R}_T(s,s') = \mathbb{E}[R_{t+1}|S_{t+1}=s',S_t=s] = \sum_{r\in \mathcal{D}} \frac {\mathcal{P}_R(s,r,s')} {\mathcal{P}(s,s')} \cdot r = \sum_{r\in \mathcal{D}} \frac {\mathcal{P}_R(s,r,s')} {\sum_{r\in \mathcal{D}} \mathcal{P}_R(s,r,s')} \cdot r$$
\end{itemize}

The Rewards specification of most Markov Reward Processes we encounter in practice can be directly expressed as the reward transition function $\mathcal{R}_T$ (versus the more general specification of $\mathcal{P}_R$). Lastly, we want to highlight that we can transform either of $\mathcal{P}_R$ or $\mathcal{R}_T$ into a "more compact" reward function that is sufficient to perform key calculations involving Markov Reward Processes. This reward function 
$$\mathcal{R}: \mathcal{N} \rightarrow \mathbb{R}$$
is defined as:
$$\mathcal{R}(s) = \mathbb{E}[R_{t+1}|S_t=s] = \sum_{s' \in \mathcal{S}} \mathcal{P}(s,s') \cdot \mathcal{R}_T(s,s') = \sum_{s'\in \mathcal{S}} \sum_{r\in\mathcal{D}} \mathcal{P}_R(s,r,s') \cdot r$$

We've created a bit of notational clutter here. So it would be a good idea for you to take a few minutes to pause, reflect and internalize the differences between $\mathcal{P}_R$, $\mathcal{P}$ (of the implicit Markov Process), $\mathcal{R}_T$ and $\mathcal{R}$. This notation will analogously re-appear when we learn about Markov Decision Processes in Chapter [-@sec:mdp-chapter]. Moreover, this notation will be used considerably in the rest of the book, so it pays to get comfortable with their semantics.

### Simple Inventory Example as a Markov Reward Process

Now we return to the simple inventory example and embellish it with a reward structure to turn it into a Markov Reward Process (business costs will be modeled as negative rewards). Let us assume that your store business incurs two types of costs:

* Holding cost of $h$ for each bicycle that remains in your store overnight. Think of this as "interest on inventory" - each day your bicycle remains unsold, you lose the opportunity to gain interest on the cash you paid to buy the bicycle. Holding cost also includes the cost of upkeep of inventory.
*  Stockout cost of $p$ for each unit of "missed demand", i.e., for each customer wanting to buy a bicycle that you could not satisfy with available inventory, eg: if 3 customers show up during the day wanting to buy a bicycle each, and you have only 1 bicycle at 8am (store opening time), then you lost two units of demand, incurring a cost of $2p$. Think of the cost of $p$ per unit as the lost revenue plus disappointment for the customer. Typically $p \gg h$.

Let us go through the precise sequence of events, now with incorporation of rewards, in each 24-hour cycle:

* Observe the $(\alpha, \beta)$ *State* at 6pm store-closing (call this state $S_t$)
* Immediately order according to the ordering policy given by: Order quantity $= \max(C - (\alpha + \beta), 0)$
* Record any overnight holding cost incurred as described above
* Receive bicycles at 6am if you had ordered 36 hours ago
* Open the store at 8am
* Experience random demand from customers according to the specified poisson probabilities (poisson mean $=\lambda$)
* Record any stockout cost due to missed demand as described above
* Close the store at 6pm, register the reward $R_{t+1}$ as the negative sum of overnight holding cost and the day's stockout cost, and observe the state (this state is $S_{t+1}$)

Since the customer demand on any day can be an infinite set of possibilities (poisson distribution over the entire range of non-negative integers), we have an infinite set of pairs of next state and reward we could transition to from a given current state. Let's see what the probabilities of each of these transitions looks like. For a given current state $S_t := (\alpha, \beta)$, if customer demand for the day is $i$, then the next state $S_{t+1}$ is:
$$(\max(\alpha + \beta - i, 0), \max(C - (\alpha + \beta), 0))$$
and the reward $R_{t+1}$ is:
$$-h \cdot \alpha - p \cdot \max(i - (\alpha + \beta), 0)$$
Note that the overnight holding cost applies to each unit of on-hand inventory at store closing ($=\alpha$) and the stockout cost applies only to any units of "missed demand" ($=\max(i - (\alpha + \beta), 0)$). Since two different values of demand $i \in \mathbb{Z}_{\geq 0}$ do not collide on any unique pair $(s',r)$ of next state and reward, we can express the transition probability function $\mathcal{P}_R$ for this Simple Inventory Example as a Markov Reward Process as:

$$\mathcal{P}_R((\alpha, \beta), -h \cdot \alpha - p \cdot \max(i - (\alpha + \beta), 0), (\max(\alpha + \beta - i, 0), \max(C - (\alpha + \beta), 0)))$$
$$= \frac {e^{-\lambda} \lambda^i} {i!} \text{ for all } i = 0, 1, 2, \ldots $$

Now let's write some code to implement this simple inventory example as a Markov Reward Process as described above. All we have to do is to create a concrete class implementing the interface of the abstract class `MarkovRewardProcess` (specifically implement the `@abstractmethod transition_reward`). The code below in `transition_reward` method in `class SimpleInventoryMRP` samples the customer demand from a Poisson distribution, uses the above formulas for the pair of next state and reward as a function of the customer demand sample, and returns an instance of `SampledDistribution`. Note that the generic state type `S` is replaced here with the `@dataclass InventoryState` to represent a state of this Markov Reward Process, comprising of the On-Hand and On-Order inventory quantities.

```python
from rl.distribution import SampledDistribution
import numpy as np

@dataclass(frozen=True)
class InventoryState:
    on_hand: int
    on_order: int

    def inventory_position(self) -> int:
        return self.on_hand + self.on_order

class SimpleInventoryMRP(MarkovRewardProcess[InventoryState]):

    def __init__(
        self,
        capacity: int,
        poisson_lambda: float,
        holding_cost: float,
        stockout_cost: float
    ):
        self.capacity = capacity
        self.poisson_lambda: float = poisson_lambda
        self.holding_cost: float = holding_cost
        self.stockout_cost: float = stockout_cost

    def transition_reward(
        self,
        state: NonTerminal[InventoryState]
    ) -> SampledDistribution[Tuple[State[InventoryState], float]]:

        def sample_next_state_reward(state=state) ->\
                Tuple[State[InventoryState], float]:
            demand_sample: int = np.random.poisson(self.poisson_lambda)
            ip: int = state.state.inventory_position()
            next_state: InventoryState = InventoryState(
                max(ip - demand_sample, 0),
                max(self.capacity - ip, 0)
            )
            reward: float = - self.holding_cost * state.on_hand\
                - self.stockout_cost * max(demand_sample - ip, 0)
            return NonTerminal(next_state), reward

        return SampledDistribution(sample_next_state_reward)
```

The above code can be found in the file [rl/chapter2/simple_inventory_mrp.py](https://github.com/TikhonJelvis/RL-book/blob/master/rl/chapter2/simple_inventory_mrp.py). We leave it as an exercise for you to use the `simulate_reward` method inherited by `SimpleInventoryMRP` to perform simulations and analyze the statistics produced from the sampling traces.

### Finite Markov Reward Processes

Certain calculations for Markov Reward Processes can be performed easily if:

* The state space is finite ($\mathcal{S} = \{s_1, s_2, \ldots, s_n\}$), and
* The set of unique pairs of next state and reward transitions from each of the states in $\mathcal{N}$ is finite

If we satisfy the above two characteristics, we refer to the Markov Reward Process as a Finite Markov Reward Process. So let us write some code for a Finite Markov Reward Process. We create a concrete class `FiniteMarkovRewardProcess` that primarily inherits from `FiniteMarkovProcess` (a concrete class) and secondarily implements the interface of the abstract class `MarkovRewardProcess`. Our first task is to think about the data structure required to specify an instance of `FiniteMarkovRewardProcess` (i.e., the data structure we'd pass to the `__init__` method of `FiniteMarkovRewardProcess`). Analogous to how we curried $\mathcal{P}$ for a Markov Process as $\mathcal{N} \rightarrow (\mathcal{S} \rightarrow [0,1])$ (where $\mathcal{S} = \{s_1, s_2, \ldots, s_n\}$ and $\mathcal{N}$ has $m \leq n$ states), here we curry $\mathcal{P}_R$ as:
$$\mathcal{N} \rightarrow (\mathcal{S} \times \mathcal{D} \rightarrow [0, 1])$$
Since $\mathcal{S}$ is finite and since the set of unique pairs of next state and reward transitions is also finite, this leads to the analog of the `Transition` data type for the case of Finite Markov Reward Processes (named `RewardTransition`) as follows:

```python
StateReward = FiniteDistribution[Tuple[State[S], float]]
RewardTransition = Mapping[NonTerminal[S], StateReward[S]]
```

The `FiniteMarkovRewardProcess` class has 3 responsibilities:

* It needs to accept as input to `__init__` a `Mapping` type similar to `RewardTransition` using simply `S` instead of `NonTerminal[S]` or `State[S]` in order to make it convenient for the user to specify a `FiniteRewardProcess` as a succinct dictionary, without being encumbered with wrapping `S` as `NonTerminal[S]` or `Terminal[S]` types. This means the `__init__` method (constructor) needs to appropriately wrap `S` as `NonTerminal[S]` or `Terminal[S]` types to create the attribute `self.transition_reward_map: RewardTransition[S]`. Also, the `__init__` method needs to create a `transition_map: Transition[S]` (extracted from the input to `__init__`) in order to instantiate its concrete parent class `FiniteMarkovProcess`.
* It needs to implement the `transition_reward` method analogous to the implementation of the `transition` method in `FiniteMarkovProcess`
* It needs to compute the reward fuction $\mathcal{R}: \mathcal{N} \rightarrow \mathbb{R}$ from the transition probability function $\mathcal{P}_R$ (i.e. from `self.transition_reward_map: RewardTransition`) based on the expectation calculation we specified above (as mentioned earlier, $\mathcal{R}$ is key to the relevant calculations we shall soon be performing on Finite Markov Reward Processes). To perform further calculations with the reward function $\mathcal{R}$, we need to produce it as a 1-dimensional numpy array (i.e., a vector) attribute of the class (we name it as `reward_function_vec`).

Here's the code that fulfils the above three responsibilities:

```python
import numpy as np
from rl.distribution import FiniteDistribution, Categorical
from collections import defaultdict
from typing import Mapping, Tuple, Dict, Set

class FiniteMarkovRewardProcess(FiniteMarkovProcess[S],
                                MarkovRewardProcess[S]):

    transition_reward_map: RewardTransition[S]
    reward_function_vec: np.ndarray

    def __init__(
        self,
        transition_reward_map: Mapping[S, FiniteDistribution[Tuple[S, float]]]
    ):
        transition_map: Dict[S, FiniteDistribution[S]] = {}

        for state, trans in transition_reward_map.items():
            probabilities: Dict[S, float] = defaultdict(float)
            for (next_state, _), probability in trans:
                probabilities[next_state] += probability

            transition_map[state] = Categorical(probabilities)

        super().__init__(transition_map)

        nt: Set[S] = set(transition_reward_map.keys())
        self.transition_reward_map = {
            NonTerminal(s): Categorical(
                {(NonTerminal(s1) if s1 in nt else Terminal(s1), r): p
                 for (s1, r), p in v.table().items()}
            ) for s, v in transition_reward_map.items()
        }

        self.reward_function_vec = np.array([
            sum(probability * reward for (_, reward), probability in
                self.transition_reward_map[state])
            for state in self.non_terminal_states
        ])

    def transition_reward(self, state: NonTerminal[S]) -> StateReward[S]:
        return self.transition_reward_map[state]
```

The above code for `FiniteMarkovRewardProcess` (and more) is in the file [rl/markov_process.py](https://github.com/TikhonJelvis/RL-book/blob/master/rl/markov_process.py).   

### Simple Inventory Example as a Finite Markov Reward Process

Now we'd like to model the simple inventory example as a Finite Markov Reward Process so we can take advantage of the algorithms that apply to Finite Markov Reward Processes. As we've noted previously, our ordering policy ensures that in steady-state, the sum of On-Hand (denote as $\alpha$) and On-Order (denote as $\beta$) won't exceed the capacity $C$. So we constrain the set of states such that this condition is satisfied: $0 \leq \alpha + \beta \leq C$ (i.e., finite number of states). Although the set of states is finite, there are an infinite number of pairs of next state and reward outcomes possible from any given current state. This is because there are an infinite set of possibilities of customer demand on any given day (resulting in infinite possibilities of stockout cost, i.e., negative reward, on any day). To qualify as a Finite Markov Reward Process, we'll need to model in a manner such that we have a finite set of pairs of next state and reward outcomes from a given current state. So what we'll do is that instead of considering $(S_{t+1}, R_{t+1})$ as the pair of next state and reward, we model the pair of next state and reward to instead be $(S_{t+1}, \mathbb{E}[R_{t+1}|(S_t, S_{t+1})])$ (we know $\mathcal{P}_R$ due to the Poisson probabilities of customer demand, so we can actually calculate this conditional expectation of reward). So given a state $s$, the pairs of next state and reward would be: $(s', \mathcal{R}_T(s, s'))$ for all the $s'$ we transition to from $s$. Since the set of possible next states $s'$ are finite, these newly-modeled rewards associated with the transitions ($\mathcal{R}_T(s,s')$) are also finite and hence, the set of pairs of next state and reward from any current state are also finite. Note that this creative alteration of the reward definition is purely to reduce this Markov Reward Process into a Finite Markov Reward Process. Let's now work out the calculation of the reward transition function $\mathcal{R}_T$.

When the next state's ($S_{t+1}$) On-Hand is greater than zero, it means all of the day's demand was satisfied with inventory that was available at store-opening ($=\alpha + \beta$), and hence, each of these next states $S_{t+1}$ correspond to no stockout cost and only an overnight holding cost of $h \alpha$. Therefore,
$$\mathcal{R}_T((\alpha, \beta), (\alpha + \beta - i, C - (\alpha + \beta))) = - h \alpha \text{ for } 0 \leq i \leq \alpha + \beta - 1$$
When next state's ($S_{t+1}$) On-Hand is equal to zero, there are two possibilities: 

1. The demand for the day was exactly $\alpha + \beta$, meaning all demand was satisifed with available store inventory (so no stockout cost and only overnight holding cost), or
2. The demand for the day was strictly greater than $\alpha + \beta$, meaning there's some stockout cost in addition to overnight holding cost. The exact stockout cost is an expectation calculation involving the number of units of missed demand under the corresponding poisson probabilities of demand exceeding $\alpha + \beta$.

This calculation is shown below:
$$\mathcal{R}_T((\alpha, \beta), (0, C - (\alpha + \beta))) = - h \alpha - p (\sum_{j=\alpha+\beta+1}^{\infty} f(j) \cdot (j - (\alpha + \beta)))$$
 $$= - h \alpha - p (\lambda (1 - F(\alpha + \beta - 1)) -  (\alpha + \beta)(1 - F(\alpha + \beta)))$$ 

So now we have a specification of $\mathcal{R}_T$, but when it comes to our coding interface, we are expected to specify $\mathcal{P}_R$ as that is the interface through which we create a `FiniteMarkovRewardProcess`. Fear not - a specification of $\mathcal{P}_R$ is easy once we have a specification of $\mathcal{R}_T$. We simply create 4-tuples $(s,r,s',p)$ for all $s \in \mathcal{N}, s' \in \mathcal{S}$ such that $r=\mathcal{R}_T(s, s')$ and $p=\mathcal{P}(s,s')$ (we know $\mathcal{P}$ along with $\mathcal{R}_T$), and the set of all these 4-tuples (for all $s \in \mathcal{N}, s' \in \mathcal{S}$) constitute the specification of $\mathcal{P}_R$, i.e., $\mathcal{P}_R(s,r,s') = p$. This turns our reward-definition-altered mathematical model of a Finite Markov Reward Process into a programming model of the `FiniteMarkovRewardProcess` class. This reward-definition-altered model enables us to gain from the fact that we can leverage the algorithms we'll be  writing for Finite Markov Reward Processes (including some simple and elegant linear-algebra-solver-based solutions). The downside of this reward-definition-altered model is that it prevents us from generating samples of the specific rewards encountered when transitioning from one state to another (because we no longer capture the probabilities of individual reward outcomes). Note that we can indeed generate sampling traces, but each transition step in the sampling trace will only show us the "mean reward" (specifically, the expected reward conditioned on current state and next state).

In fact, most Markov Processes you'd encounter in practice can be modeled as a combination of $\mathcal{R}_T$ and $\mathcal{P}$, and you'd simply follow the above $\mathcal{R}_T$ to $\mathcal{P}_R$ representation transformation drill to present this information in the form of $\mathcal{P}_R$ to instantiate a `FiniteMarkovRewardProcess`. We designed the interface to accept $\mathcal{P}_R$ as input since that is the most general interface for specifying Markov Reward Processes.

So now let's write some code for the simple inventory example as a Finite Markov Reward Process as described above. All we have to do is to create a derived class inherited from `FiniteMarkovRewardProcess` and write a method to construct the `transition_reward_map` input to the constructor (`__init__`) of `FiniteMarkovRewardProcess` (i.e., $\mathcal{P}_R$). Note that the generic state type `S` is replaced here with the `@dataclass InventoryState` to represent the inventory state, comprising of the On-Hand and On-Order inventory quantities.

```python
from scipy.stats import poisson

@dataclass(frozen=True)
class InventoryState:
    on_hand: int
    on_order: int

    def inventory_position(self) -> int:
        return self.on_hand + self.on_order

class SimpleInventoryMRPFinite(FiniteMarkovRewardProcess[InventoryState]):

    def __init__(
        self,
        capacity: int,
        poisson_lambda: float,
        holding_cost: float,
        stockout_cost: float
    ):
        self.capacity: int = capacity
        self.poisson_lambda: float = poisson_lambda
        self.holding_cost: float = holding_cost
        self.stockout_cost: float = stockout_cost

        self.poisson_distr = poisson(poisson_lambda)
        super().__init__(self.get_transition_reward_map())

    def get_transition_reward_map(self) -> \
            Mapping[
                InventoryState,
                FiniteDistribution[Tuple[InventoryState, float]]
            ]:
        d: Dict[InventoryState, Categorical[Tuple[InventoryState, float]]] = {}
        for alpha in range(self.capacity + 1):
            for beta in range(self.capacity + 1 - alpha):
                state = InventoryState(alpha, beta)
                ip = state.inventory_position()
                beta1 = self.capacity - ip
                base_reward = - self.holding_cost * state.on_hand
                sr_probs_map: Dict[Tuple[InventoryState, float], float] =\
                    {(InventoryState(ip - i, beta1), base_reward):
                     self.poisson_distr.pmf(i) for i in range(ip)}
                probability = 1 - self.poisson_distr.cdf(ip - 1)
                reward = base_reward - self.stockout_cost *\
                    (probability * (self.poisson_lambda - ip) +
                     ip * self.poisson_distr.pmf(ip))
                sr_probs_map[(InventoryState(0, beta1), reward)] = probability
                d[state] = Categorical(sr_probs_map)
        return d
```

The above code is in the file [rl/chapter2/simple_inventory_mrp.py](https://github.com/TikhonJelvis/RL-book/blob/master/rl/chapter2/simple_inventory_mrp.py)). We encourage you to play with the inputs to `SimpleInventoryMRPFinite` in `__main__` and view the transition probabilities and rewards of the constructed Finite Markov Reward Process.


### Value Function of a Markov Reward Process

Now we are ready to formally define the main problem involving Markov Reward Processes. As we've said earlier, we'd like to compute the "expected accumulated rewards" from any non-terminal state. However, if we simply add up the rewards in a sampling trace following time step $t$ as $\sum_{i=t+1}^{\infty} R_i = R_{t+1} + R_{t+2} + \ldots$, the sum would often diverge to infinity. So we allow for rewards accumulation to be done with a discount factor $\gamma \in [0, 1]$: We define the (random) *Return* $G_t$ as the "discounted accumulation of future rewards" following time step $t$. Formally,
$$G_t = \sum_{i=t+1}^{\infty} \gamma^{i-t-1} \cdot R_i = R_{t+1} + \gamma \cdot R_{t+2} + \gamma^2 \cdot R_{t+3} + \ldots$$

We use the above definition of *Return* even for a terminating sequence (say terminating at $t=T$, i.e., $S_T \in \mathcal{T}$), by treating $R_i = 0$ for all $i > T$.

Note that $\gamma$ can range from a value of 0 on one extreme (called "myopic") to a value of 1 on another extreme (called "far-sighted"). "Myopic" means the Return is the same as Reward (no accumulation of future Rewards in the Return). With "far-sighted" ($\gamma = 1$), the Return calculation can diverge for continuing (non-terminating) Markov Reward Processes but "far-sighted" is indeed applicable for episodic Markov Reward Processes (where all random sequences of the process terminate). Apart from the Return divergence consideration, $\gamma < 1$ helps algorithms become more tractable (as we shall see later when we get to Reinforcement Learning). We should also point out that the reason to have $\gamma < 1$ is not just for mathematical convenience or computational tractability - there are valid modeling reasons to discount Rewards when accumulating to a Return. When Reward is modeled as a financial quantity (revenues, costs, profits etc.), as will be the case in most financial applications, it makes sense to incorporate [time-value-of-money](https://en.wikipedia.org/wiki/Time_value_of_money) which is a fundamental concept in Economics/Finance that says there is greater benefit in receiving a dollar now versus later (which is the economic reason why interest is paid or earned). So it is common to set $\gamma$ to be the discounting based on the prevailing interest rate ($\gamma = \frac 1 {1+r}$ where $r$ is the interest rate over a single time step). Another technical reason for setting $\gamma < 1$ is that our models often don't fully capture future uncertainty and so, discounting with $\gamma$ acts to undermine future rewards that might not be accurate (due to future uncertainty modeling limitations). Lastly, from an AI perspective, if we want to build machines that acts like humans, psychologists have indeed demonstrated that human/animal behavior prefers immediate reward over future reward.

Note that we are (as usual) assuming the fact that the Markov Reward Process is stationary (time-invariant probabilities of state transitions and rewards).

As you might imagine now, we'd want to identify non-terminal states with large expected returns and those with small expected returns. This, in fact, is the main problem involving a Markov Reward Process - to compute the "Expected Return" associated with each non-terminal state in the Markov Reward Process. Formally, we are interested in computing the *Value Function*
$$V: \mathcal{N} \rightarrow \mathbb{R}$$
defined as:
$$V(s) = \mathbb{E}[G_t|S_t=s] \text{ for all } s \in \mathcal{N}, \text{ for all } t = 0, 1, 2, \ldots$$

For the rest of the book, we will assume that whenever we are talking about a Value Function, the discount factor $\gamma$ is appropriate to ensure that the Expected Return from each state is finite.

<<<<<<< HEAD
Note that we are (as usual) assuming the fact that the Markov Reward Process is stationary (time-invariant probabilities of state transitions and rewards). Now we show a creative piece of mathematics due to [Richard Bellman](https://en.wikipedia.org/wiki/Richard_E._Bellman). [Bellman noted](https://press.princeton.edu/books/paperback/9780691146683/dynamic-programming) [@Bellman1957] that the Value Function has a recursive structure. Specifically, 
=======
Now we show a creative piece of mathematics due to [Richard Bellman](https://en.wikipedia.org/wiki/Richard_E._Bellman). Bellman noted that the Value Function has a recursive structure. Specifically, 
>>>>>>> 488f5814

\begin{equation}
\begin{split}
V(s) & = \mathbb{E}[R_{t+1}|S_t=s] + \gamma \cdot \mathbb{E}[R_{t+2}|S_t=s] + \gamma^2 \cdot \mathbb{E}[R_{t+3}|S_t=s] + \ldots \\
& = \mathcal{R}(s) + \gamma \cdot \sum_{s'\in \mathcal{N}} \mathbb{P}[S_{t+1}=s'|S_t=s] \cdot \mathbb{E}[R_{t+2}|S_{t+1}=s'] \\
& \hspace{4mm} + \gamma^2 \cdot \sum_{s' \in \mathcal{N}} \mathbb{P}[S_{t+1}=s'|S_t=s] \sum_{s'' \in \mathcal{N}} \mathbb{P}[S_{t+2}=s''|S_{t+1}=s'] \cdot \mathbb{E}[R_{t+3}|S_{t+2}=s''] \\
& \hspace{4mm} + \ldots \\
& = \mathcal{R}(s) + \gamma \cdot \sum_{s'\in \mathcal{N}} \mathcal{P}(s, s') \cdot \mathcal{R}(s') + \gamma^2 \cdot \sum_{s' \in \mathcal{N}} \mathcal{P}(s, s') \sum_{s'' \in \mathcal{N}} \mathcal{P}(s', s'') \cdot \mathcal{R}(s'') + \ldots \\
& = \mathcal{R}(s) + \gamma \cdot \sum_{s' \in \mathcal{N}} \mathcal{P}(s,s')\cdot ( \mathcal{R}(s') + \gamma \cdot \sum_{s'' \in \mathcal{N}} \mathcal{P}(s', s'') \cdot \mathcal{R}(s'') + \ldots ) \\
& = \mathcal{R}(s) + \gamma \cdot \sum_{s' \in \mathcal{N}} \mathcal{P}(s, s') \cdot V(s') \text{ for all } s \in \mathcal{N}
\end{split}
\label{eq:mrp_bellman_eqn}
\end{equation} 

Note that although the transitions to random states $s',s'', \ldots$ are in the state space of $\mathcal{S}$ rather than $\mathcal{N}$, the right-hand-side above sums over states $s', s'', \ldots$ only in $\mathcal{N}$ because transitions to terminal states (in $\mathcal{T} = \mathcal{S} - \mathcal{N}$) don't contribute any reward beyond the rewards produced *before reaching* the terminal state.

We refer to this recursive equation \eqref{eq:mrp_bellman_eqn} for the Value Function as the Bellman Equation for Markov Reward Processes. Figure \ref{fig:mrp_bellman_tree} is a convenient visualization aid of this important equation. In the rest of the book, we will depict quite a few of these type of state-transition visualizations to aid with creating mental models of key concepts.

<div style="text-align:center" markdown="1">
![Visualization of MRP Bellman Equation \label{fig:mrp_bellman_tree}](./chapter2/mrp_bellman_tree.png "Visualization of MRP Bellman Equation")
</div>

For the case of Finite Markov Reward Processes, assume $\mathcal{S} = \{s_1, s_2, \ldots, s_n\}$ and assume $\mathcal{N}$ has $m \leq n$ states. Below we use bold-face notation to represent functions as column vectors and matrices since we have finite states/transitions. So, $\bv$ is a column vector of length $m$, $\bm{\mathcal{P}}$ is an $m \times m$ matrix, and $\bm{\mathcal{R}}$ is a column vector of length $m$ (rows/columns corresponding to states in $\mathcal{N}$), so we can express the above equation in vector and matrix notation as follows:

$$\bv = \bm{\mathcal{R}} + \gamma \bm{\mathcal{P}} \cdot \bv$$
Therefore,
\begin{equation}
\Rightarrow \bv = (\bm{I_m} - \gamma \bm{\mathcal{P}})^{-1} \cdot \bm{\mathcal{R}}
\label{eq:mrp_bellman_linalg_solve}
\end{equation}
where $\bm{I_m}$ is the $m \times m$ identity matrix.

Let us write some code to implement the calculation of Equation \eqref{eq:mrp_bellman_linalg_solve}. In the `FiniteMarkovRewardProcess` class, we implement the method `get_value_function_vec` that performs the above calculation for the Value Function $V$ in terms of the reward function $\mathcal{R}$ and the transition probability function $\mathcal{P}$ of the implicit Markov Process. The Value Function $V$ is produced as a 1D numpy array (i.e. a vector). Here's the code:

```python
    def get_value_function_vec(self, gamma: float) -> np.ndarray:
        return np.linalg.solve(
            np.eye(len(self.non_terminal_states)) -
            gamma * self.get_transition_matrix(),
            self.reward_function_vec
        )
```

Invoking this `get_value_function_vec` method on `SimpleInventoryMRPFinite` for the simple case of capacity $C=2$, poisson mean $\lambda = 1.0$, holding cost $h=1.0$, stockout cost $p=10.0$, and discount factor $\gamma=0.9$ yields the following result:

```
{NonTerminal(state=InventoryState(on_hand=0, on_order=0)): -35.511,
 NonTerminal(state=InventoryState(on_hand=0, on_order=1)): -27.932,
 NonTerminal(state=InventoryState(on_hand=0, on_order=2)): -28.345,
 NonTerminal(state=InventoryState(on_hand=1, on_order=0)): -28.932,
 NonTerminal(state=InventoryState(on_hand=1, on_order=1)): -29.345,
 NonTerminal(state=InventoryState(on_hand=2, on_order=0)): -30.345}
 ```

The corresponding values of the attribute `reward_function_vec` (i.e., $\mathcal{R}$) are:

```
{NonTerminal(state=InventoryState(on_hand=1, on_order=0)): -3.325,
 NonTerminal(state=InventoryState(on_hand=0, on_order=0)): -10.0,
 NonTerminal(state=InventoryState(on_hand=0, on_order=1)): -2.325,
 NonTerminal(state=InventoryState(on_hand=0, on_order=2)): -0.274,
 NonTerminal(state=InventoryState(on_hand=1, on_order=1)): -1.274,
 NonTerminal(state=InventoryState(on_hand=2, on_order=0)): -2.274}  
```

This tells us that On-Hand of 0 and On-Order of 2 has the highest expected reward. However, the Value Function is highest for On-Hand of 0 and On-Order of 1.

This computation for the Value Function works if the state space is not too large (the size of the square linear system of equations is equal to number of non-terminal states). When the state space is large, this direct method of solving a linear system of equations won't scale and we have to resort to numerical methods to solve the recursive Bellman Equation. This is the topic of Dynamic Programming and Reinforcement Learning algorithms that we shall learn in this book. 

### Summary of Key Learnings from this Chapter

Before we end this chapter, we'd like to highlight the two highly important concepts we learnt in this chapter:

* Markov Property: A concept that enables us to reason effectively and compute efficiently in practical systems involving sequential uncertainty
* Bellman Equation: A mathematical insight that enables us to express the Value Function recursively - this equation (and its Optimality version covered in Chapter [-@sec:mdp-chapter]) is in fact the core idea within all Dynamic Programming and Reinforcement Learning algorithms.<|MERGE_RESOLUTION|>--- conflicted
+++ resolved
@@ -1026,11 +1026,8 @@
 
 For the rest of the book, we will assume that whenever we are talking about a Value Function, the discount factor $\gamma$ is appropriate to ensure that the Expected Return from each state is finite.
 
-<<<<<<< HEAD
-Note that we are (as usual) assuming the fact that the Markov Reward Process is stationary (time-invariant probabilities of state transitions and rewards). Now we show a creative piece of mathematics due to [Richard Bellman](https://en.wikipedia.org/wiki/Richard_E._Bellman). [Bellman noted](https://press.princeton.edu/books/paperback/9780691146683/dynamic-programming) [@Bellman1957] that the Value Function has a recursive structure. Specifically, 
-=======
-Now we show a creative piece of mathematics due to [Richard Bellman](https://en.wikipedia.org/wiki/Richard_E._Bellman). Bellman noted that the Value Function has a recursive structure. Specifically, 
->>>>>>> 488f5814
+
+Note that we are (as usual) assuming the fact that the Markov Reward Process is stationary (time-invariant probabilities of state transitions and rewards). Now we show a creative piece of mathematics due to [Richard Bellman](https://en.wikipedia.org/wiki/Richard_E._Bellman). [Bellman noted](https://press.princeton.edu/books/paperback/9780691146683/dynamic-programming) [@Bellman1957] that the Value Function has a recursive structure. Specifically,
 
 \begin{equation}
 \begin{split}
